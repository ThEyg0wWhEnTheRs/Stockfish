--- conflicted
+++ resolved
@@ -851,14 +851,10 @@
         else
             ss->staticEval = eval = -(ss-1)->staticEval + 2 * Tempo;
 
-<<<<<<< HEAD
+        // Save static evaluation into transposition table
         Cluster::save(thisThread, tte,
                       posKey, VALUE_NONE, ss->ttPv, BOUND_NONE, DEPTH_NONE, MOVE_NONE,
                       eval);
-=======
-        // Save static evaluation into transposition table
-        tte->save(posKey, VALUE_NONE, ss->ttPv, BOUND_NONE, DEPTH_NONE, MOVE_NONE, eval);
->>>>>>> f3b296c2
     }
 
     // Use static evaluation difference to improve quiet move ordering
@@ -999,7 +995,7 @@
                     if ( !(ss->ttHit
                        && tte->depth() >= depth - 3
                        && ttValue != VALUE_NONE))
-                        tte->save(posKey, value_to_tt(value, ss->ply), ttPv,
+                        Cluster::save(thisThread, tte, posKey, value_to_tt(value, ss->ply), ttPv,
                             BOUND_LOWER,
                             depth - 3, move, ss->staticEval);
                     return value;
@@ -1710,19 +1706,12 @@
         return mated_in(ss->ply); // Plies to mate from the root
     }
 
-<<<<<<< HEAD
+    // Save gathered info in transposition table
     Cluster::save(thisThread, tte,
                   posKey, value_to_tt(bestValue, ss->ply), pvHit,
                   bestValue >= beta ? BOUND_LOWER :
                   PvNode && bestValue > oldAlpha  ? BOUND_EXACT : BOUND_UPPER,
                   ttDepth, bestMove, ss->staticEval);
-=======
-    // Save gathered info in transposition table
-    tte->save(posKey, value_to_tt(bestValue, ss->ply), pvHit,
-              bestValue >= beta ? BOUND_LOWER :
-              PvNode && bestValue > oldAlpha  ? BOUND_EXACT : BOUND_UPPER,
-              ttDepth, bestMove, ss->staticEval);
->>>>>>> f3b296c2
 
     assert(bestValue > -VALUE_INFINITE && bestValue < VALUE_INFINITE);
 

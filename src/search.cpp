/*
  Stockfish, a UCI chess playing engine derived from Glaurung 2.1
  Copyright (C) 2004-2008 Tord Romstad (Glaurung author)
  Copyright (C) 2008-2013 Marco Costalba, Joona Kiiski, Tord Romstad

  Stockfish is free software: you can redistribute it and/or modify
  it under the terms of the GNU General Public License as published by
  the Free Software Foundation, either version 3 of the License, or
  (at your option) any later version.

  Stockfish is distributed in the hope that it will be useful,
  but WITHOUT ANY WARRANTY; without even the implied warranty of
  MERCHANTABILITY or FITNESS FOR A PARTICULAR PURPOSE.  See the
  GNU General Public License for more details.

  You should have received a copy of the GNU General Public License
  along with this program.  If not, see <http://www.gnu.org/licenses/>.
*/

#include <algorithm>
#include <cassert>
#include <cmath>
#include <cstring>
#include <iostream>
#include <sstream>

#include "book.h"
#include "evaluate.h"
#include "movegen.h"
#include "movepick.h"
#include "notation.h"
#include "search.h"
#include "timeman.h"
#include "thread.h"
#include "tt.h"
#include "ucioption.h"

namespace Search {

  volatile SignalsType Signals;
  LimitsType Limits;
  std::vector<RootMove> RootMoves;
  Position RootPos;
  Color RootColor;
  Time::point SearchTime;
  StateStackPtr SetupStates;
}

using std::string;
using Eval::evaluate;
using namespace Search;

namespace {

  // Set to true to force running with one thread. Used for debugging
  const bool FakeSplit = false;

  // This is the minimum interval in msec between two check_time() calls
  const int TimerResolution = 5;

  // Different node types, used as template parameter
  enum NodeType { Root, PV, NonPV, SplitPointRoot, SplitPointPV, SplitPointNonPV };

  // Dynamic razoring margin based on depth
  inline Value razor_margin(Depth d) { return Value(512 + 16 * int(d)); }

  // Futility lookup tables (initialized at startup) and their access functions
  Value FutilityMargins[16][64]; // [depth][moveNumber]
  int FutilityMoveCounts[2][32]; // [improving][depth]

  inline Value futility_margin(Depth d, int mn) {

    return d < 7 * ONE_PLY ? FutilityMargins[std::max(int(d), 1)][std::min(mn, 63)]
                           : 2 * VALUE_INFINITE;
  }

  // Reduction lookup tables (initialized at startup) and their access function
  int8_t Reductions[2][2][64][64]; // [pv][improving][depth][moveNumber]

  template <bool PvNode> inline Depth reduction(bool i, Depth d, int mn) {

    return (Depth) Reductions[PvNode][i][std::min(int(d) / ONE_PLY, 63)][std::min(mn, 63)];
  }

  size_t PVSize, PVIdx;
  TimeManager TimeMgr;
  int BestMoveChanges;
  Value DrawValue[COLOR_NB];
  HistoryStats History;
  GainsStats Gains;
  CountermovesStats Countermoves;

  template <NodeType NT>
  Value search(Position& pos, Stack* ss, Value alpha, Value beta, Depth depth, bool cutNode);

  template <NodeType NT, bool InCheck>
  Value qsearch(Position& pos, Stack* ss, Value alpha, Value beta, Depth depth);

  void id_loop(Position& pos);
  Value value_to_tt(Value v, int ply);
  Value value_from_tt(Value v, int ply);
  bool check_is_dangerous(const Position& pos, Move move, Value futilityBase, Value beta);
  bool allows(const Position& pos, Move first, Move second);
  bool refutes(const Position& pos, Move first, Move second);
  string uci_pv(const Position& pos, int depth, Value alpha, Value beta);

  struct Skill {
    Skill(int l) : level(l), best(MOVE_NONE) {}
   ~Skill() {
      if (enabled()) // Swap best PV line with the sub-optimal one
          std::swap(RootMoves[0], *std::find(RootMoves.begin(),
                    RootMoves.end(), best ? best : pick_move()));
    }

    bool enabled() const { return level < 20; }
    bool time_to_pick(int depth) const { return depth == 1 + level; }
    Move pick_move();

    int level;
    Move best;
  };

} // namespace


/// Search::init() is called during startup to initialize various lookup tables

void Search::init() {

  int d;  // depth (ONE_PLY == 2)
  int hd; // half depth (ONE_PLY == 1)
  int mc; // moveCount

  // Init reductions array
  for (hd = 1; hd < 64; hd++) for (mc = 1; mc < 64; mc++)
  {
      double    pvRed = log(double(hd)) * log(double(mc)) / 3.0;
      double nonPVRed = 0.33 + log(double(hd)) * log(double(mc)) / 2.25;
      Reductions[1][1][hd][mc] = (int8_t) (   pvRed >= 1.0 ? floor(   pvRed * int(ONE_PLY)) : 0);
      Reductions[0][1][hd][mc] = (int8_t) (nonPVRed >= 1.0 ? floor(nonPVRed * int(ONE_PLY)) : 0);

      Reductions[1][0][hd][mc] = Reductions[1][1][hd][mc];
      Reductions[0][0][hd][mc] = Reductions[0][1][hd][mc];

<<<<<<< HEAD
      if (Reductions[0][0][hd][mc] >= ONE_PLY)
          Reductions[0][0][hd][mc] += ONE_PLY / 2;
=======
      if (Reductions[0][0][hd][mc] > 2 * ONE_PLY)
          Reductions[0][0][hd][mc] += ONE_PLY;
>>>>>>> 5e331f96
  }

  // Init futility margins array
  for (d = 1; d < 16; d++) for (mc = 0; mc < 64; mc++)
      FutilityMargins[d][mc] = Value(112 * int(log(double(d * d) / 2) / log(2.0) + 1.001) - 8 * mc + 45);

  // Init futility move count array
  for (d = 0; d < 32; d++)
  {
      FutilityMoveCounts[0][d] = int(3.001 + 0.3 * pow(double(d       ), 1.8)) * (d < 5 ? 4 : 3) / 4;
      FutilityMoveCounts[1][d] = int(3.001 + 0.3 * pow(double(d + 0.98), 1.8));
  }
}


/// Search::perft() is our utility to verify move generation. All the leaf nodes
/// up to the given depth are generated and counted and the sum returned.

static size_t perft(Position& pos, Depth depth) {

  StateInfo st;
  size_t cnt = 0;
  CheckInfo ci(pos);
  const bool leaf = depth == 2 * ONE_PLY;

  for (MoveList<LEGAL> it(pos); *it; ++it)
  {
      pos.do_move(*it, st, ci, pos.move_gives_check(*it, ci));
      cnt += leaf ? MoveList<LEGAL>(pos).size() : ::perft(pos, depth - ONE_PLY);
      pos.undo_move(*it);
  }
  return cnt;
}

size_t Search::perft(Position& pos, Depth depth) {
  return depth > ONE_PLY ? ::perft(pos, depth) : MoveList<LEGAL>(pos).size();
}

/// Search::think() is the external interface to Stockfish's search, and is
/// called by the main thread when the program receives the UCI 'go' command. It
/// searches from RootPos and at the end prints the "bestmove" to output.

void Search::think() {

  static PolyglotBook book; // Defined static to initialize the PRNG only once

  RootColor = RootPos.side_to_move();
  TimeMgr.init(Limits, RootPos.game_ply(), RootColor);

  if (RootMoves.empty())
  {
      RootMoves.push_back(MOVE_NONE);
      sync_cout << "info depth 0 score "
                << score_to_uci(RootPos.checkers() ? -VALUE_MATE : VALUE_DRAW)
                << sync_endl;

      goto finalize;
  }

  if (Options["OwnBook"] && !Limits.infinite && !Limits.mate)
  {
      Move bookMove = book.probe(RootPos, Options["Book File"], Options["Best Book Move"]);

      if (bookMove && std::count(RootMoves.begin(), RootMoves.end(), bookMove))
      {
          std::swap(RootMoves[0], *std::find(RootMoves.begin(), RootMoves.end(), bookMove));
          goto finalize;
      }
  }

  if (Options["Contempt Factor"] && !Options["UCI_AnalyseMode"])
  {
      int cf = Options["Contempt Factor"] * PawnValueMg / 100; // From centipawns
      cf = cf * Material::game_phase(RootPos) / PHASE_MIDGAME; // Scale down with phase
      DrawValue[ RootColor] = VALUE_DRAW - Value(cf);
      DrawValue[~RootColor] = VALUE_DRAW + Value(cf);
  }
  else
      DrawValue[WHITE] = DrawValue[BLACK] = VALUE_DRAW;

  if (Options["Write Search Log"])
  {
      Log log(Options["Search Log Filename"]);
      log << "\nSearching: "  << RootPos.fen()
          << "\ninfinite: "   << Limits.infinite
          << " ponder: "      << Limits.ponder
          << " time: "        << Limits.time[RootColor]
          << " increment: "   << Limits.inc[RootColor]
          << " moves to go: " << Limits.movestogo
          << std::endl;
  }

  // Reset the threads, still sleeping: will be wake up at split time
  for (size_t i = 0; i < Threads.size(); i++)
      Threads[i]->maxPly = 0;

  Threads.sleepWhileIdle = Options["Idle Threads Sleep"];

  // Set best timer interval to avoid lagging under time pressure. Timer is
  // used to check for remaining available thinking time.
  Threads.timer->msec =
  Limits.use_time_management() ? std::min(100, std::max(TimeMgr.available_time() / 16, TimerResolution)) :
                  Limits.nodes ? 2 * TimerResolution
                               : 100;

  Threads.timer->notify_one(); // Wake up the recurring timer

  id_loop(RootPos); // Let's start searching !

  Threads.timer->msec = 0; // Stop the timer
  Threads.sleepWhileIdle = true; // Send idle threads to sleep

  if (Options["Write Search Log"])
  {
      Time::point elapsed = Time::now() - SearchTime + 1;

      Log log(Options["Search Log Filename"]);
      log << "Nodes: "          << RootPos.nodes_searched()
          << "\nNodes/second: " << RootPos.nodes_searched() * 1000 / elapsed
          << "\nBest move: "    << move_to_san(RootPos, RootMoves[0].pv[0]);

      StateInfo st;
      RootPos.do_move(RootMoves[0].pv[0], st);
      log << "\nPonder move: " << move_to_san(RootPos, RootMoves[0].pv[1]) << std::endl;
      RootPos.undo_move(RootMoves[0].pv[0]);
  }

finalize:

  // When search is stopped this info is not printed
  sync_cout << "info nodes " << RootPos.nodes_searched()
            << " time " << Time::now() - SearchTime + 1 << sync_endl;

  // When we reach max depth we arrive here even without Signals.stop is raised,
  // but if we are pondering or in infinite search, according to UCI protocol,
  // we shouldn't print the best move before the GUI sends a "stop" or "ponderhit"
  // command. We simply wait here until GUI sends one of those commands (that
  // raise Signals.stop).
  if (!Signals.stop && (Limits.ponder || Limits.infinite))
  {
      Signals.stopOnPonderhit = true;
      RootPos.this_thread()->wait_for(Signals.stop);
  }

  // Best move could be MOVE_NONE when searching on a stalemate position
  sync_cout << "bestmove " << move_to_uci(RootMoves[0].pv[0], RootPos.is_chess960())
            << " ponder "  << move_to_uci(RootMoves[0].pv[1], RootPos.is_chess960())
            << sync_endl;
}


namespace {

  // id_loop() is the main iterative deepening loop. It calls search() repeatedly
  // with increasing depth until the allocated thinking time has been consumed,
  // user stops the search, or the maximum search depth is reached.

  void id_loop(Position& pos) {

    Stack stack[MAX_PLY_PLUS_6], *ss = stack+2; // To allow referencing (ss-2)
    int depth, prevBestMoveChanges;
    Value bestValue, alpha, beta, delta;

    std::memset(ss-2, 0, 5 * sizeof(Stack));
    (ss-1)->currentMove = MOVE_NULL; // Hack to skip update gains

    depth = BestMoveChanges = 0;
    bestValue = delta = alpha = -VALUE_INFINITE;
    beta = VALUE_INFINITE;

    TT.new_search();
    History.clear();
    Gains.clear();
    Countermoves.clear();

    PVSize = Options["MultiPV"];
    Skill skill(Options["Skill Level"]);

    // Do we have to play with skill handicap? In this case enable MultiPV search
    // that we will use behind the scenes to retrieve a set of possible moves.
    if (skill.enabled() && PVSize < 4)
        PVSize = 4;

    PVSize = std::min(PVSize, RootMoves.size());

    // Iterative deepening loop until requested to stop or target depth reached
    while (++depth <= MAX_PLY && !Signals.stop && (!Limits.depth || depth <= Limits.depth))
    {
        // Save last iteration's scores before first PV line is searched and all
        // the move scores but the (new) PV are set to -VALUE_INFINITE.
        for (size_t i = 0; i < RootMoves.size(); i++)
            RootMoves[i].prevScore = RootMoves[i].score;

        prevBestMoveChanges = BestMoveChanges; // Only sensible when PVSize == 1
        BestMoveChanges = 0;

        // MultiPV loop. We perform a full root search for each PV line
        for (PVIdx = 0; PVIdx < PVSize; PVIdx++)
        {
            // Reset aspiration window starting size
            if (depth >= 5)
            {
                delta = Value(16);
                alpha = std::max(RootMoves[PVIdx].prevScore - delta,-VALUE_INFINITE);
                beta  = std::min(RootMoves[PVIdx].prevScore + delta, VALUE_INFINITE);
            }

            // Start with a small aspiration window and, in case of fail high/low,
            // research with bigger window until not failing high/low anymore.
            while (true)
            {
                bestValue = search<Root>(pos, ss, alpha, beta, depth * ONE_PLY, false);

                // Bring to front the best move. It is critical that sorting is
                // done with a stable algorithm because all the values but the first
                // and eventually the new best one are set to -VALUE_INFINITE and
                // we want to keep the same order for all the moves but the new
                // PV that goes to the front. Note that in case of MultiPV search
                // the already searched PV lines are preserved.
                std::stable_sort(RootMoves.begin() + PVIdx, RootMoves.end());

                // Write PV back to transposition table in case the relevant
                // entries have been overwritten during the search.
                for (size_t i = 0; i <= PVIdx; i++)
                    RootMoves[i].insert_pv_in_tt(pos);

                // If search has been stopped return immediately. Sorting and
                // writing PV back to TT is safe becuase RootMoves is still
                // valid, although refers to previous iteration.
                if (Signals.stop)
                    return;

                // When failing high/low give some update (without cluttering
                // the UI) before to research.
                if (  (bestValue <= alpha || bestValue >= beta)
                    && Time::now() - SearchTime > 3000)
                    sync_cout << uci_pv(pos, depth, alpha, beta) << sync_endl;

                // In case of failing low/high increase aspiration window and
                // research, otherwise exit the loop.
                if (bestValue <= alpha)
                {
                    alpha = std::max(bestValue - delta, -VALUE_INFINITE);

                    Signals.failedLowAtRoot = true;
                    Signals.stopOnPonderhit = false;
                }
                else if (bestValue >= beta)
                    beta = std::min(bestValue + delta, VALUE_INFINITE);

                else
                    break;

                delta += delta / 2;

                assert(alpha >= -VALUE_INFINITE && beta <= VALUE_INFINITE);
            }

            // Sort the PV lines searched so far and update the GUI
            std::stable_sort(RootMoves.begin(), RootMoves.begin() + PVIdx + 1);

            if (PVIdx + 1 == PVSize || Time::now() - SearchTime > 3000)
                sync_cout << uci_pv(pos, depth, alpha, beta) << sync_endl;
        }

        // Do we need to pick now the sub-optimal best move ?
        if (skill.enabled() && skill.time_to_pick(depth))
            skill.pick_move();

        if (Options["Write Search Log"])
        {
            RootMove& rm = RootMoves[0];
            if (skill.best != MOVE_NONE)
                rm = *std::find(RootMoves.begin(), RootMoves.end(), skill.best);

            Log log(Options["Search Log Filename"]);
            log << pretty_pv(pos, depth, rm.score, Time::now() - SearchTime, &rm.pv[0])
                << std::endl;
        }

        // Do we have found a "mate in x"?
        if (   Limits.mate
            && bestValue >= VALUE_MATE_IN_MAX_PLY
            && VALUE_MATE - bestValue <= 2 * Limits.mate)
            Signals.stop = true;

        // Do we have time for the next iteration? Can we stop searching now?
        if (Limits.use_time_management() && !Signals.stopOnPonderhit)
        {
            bool stop = false; // Local variable, not the volatile Signals.stop

            // Take in account some extra time if the best move has changed
            if (depth > 4 && depth < 50 &&  PVSize == 1)
                TimeMgr.pv_instability(BestMoveChanges, prevBestMoveChanges);

            // Stop search if most of available time is already consumed. We
            // probably don't have enough time to search the first move at the
            // next iteration anyway.
            if (Time::now() - SearchTime > (TimeMgr.available_time() * 62) / 100)
                stop = true;

            // Stop search early if one move seems to be much better than others
            if (    depth >= 12
                && !stop
                &&  PVSize == 1
                &&  bestValue > VALUE_MATED_IN_MAX_PLY
                && (   RootMoves.size() == 1
                    || Time::now() - SearchTime > (TimeMgr.available_time() * 20) / 100))
            {
                Value rBeta = bestValue - 2 * PawnValueMg;
                ss->excludedMove = RootMoves[0].pv[0];
                ss->skipNullMove = true;
                Value v = search<NonPV>(pos, ss, rBeta - 1, rBeta, (depth - 3) * ONE_PLY, true);
                ss->skipNullMove = false;
                ss->excludedMove = MOVE_NONE;

                if (v < rBeta)
                    stop = true;
            }

            if (stop)
            {
                // If we are allowed to ponder do not stop the search now but
                // keep pondering until GUI sends "ponderhit" or "stop".
                if (Limits.ponder)
                    Signals.stopOnPonderhit = true;
                else
                    Signals.stop = true;
            }
        }
    }
  }


  // search<>() is the main search function for both PV and non-PV nodes and for
  // normal and SplitPoint nodes. When called just after a split point the search
  // is simpler because we have already probed the hash table, done a null move
  // search, and searched the first move before splitting, we don't have to repeat
  // all this work again. We also don't need to store anything to the hash table
  // here: This is taken care of after we return from the split point.

  template <NodeType NT>
  Value search(Position& pos, Stack* ss, Value alpha, Value beta, Depth depth, bool cutNode) {

    const bool PvNode   = (NT == PV || NT == Root || NT == SplitPointPV || NT == SplitPointRoot);
    const bool SpNode   = (NT == SplitPointPV || NT == SplitPointNonPV || NT == SplitPointRoot);
    const bool RootNode = (NT == Root || NT == SplitPointRoot);

    assert(alpha >= -VALUE_INFINITE && alpha < beta && beta <= VALUE_INFINITE);
    assert(PvNode || (alpha == beta - 1));
    assert(depth > DEPTH_ZERO);

    Move quietsSearched[64];
    StateInfo st;
    const TTEntry *tte;
    SplitPoint* splitPoint;
    Key posKey;
    Move ttMove, move, excludedMove, bestMove, threatMove;
    Depth ext, newDepth;
    Value bestValue, value, ttValue;
    Value eval, nullValue, futilityValue;
    bool inCheck, givesCheck, pvMove, singularExtensionNode, improving;
    bool captureOrPromotion, dangerous, doFullDepthSearch;
    int moveCount, quietCount;

    // Step 1. Initialize node
    Thread* thisThread = pos.this_thread();
    inCheck = pos.checkers();

    if (SpNode)
    {
        splitPoint = ss->splitPoint;
        bestMove   = splitPoint->bestMove;
        threatMove = splitPoint->threatMove;
        bestValue  = splitPoint->bestValue;
        tte = NULL;
        ttMove = excludedMove = MOVE_NONE;
        ttValue = VALUE_NONE;

        assert(splitPoint->bestValue > -VALUE_INFINITE && splitPoint->moveCount > 0);

        goto moves_loop;
    }

    moveCount = quietCount = 0;
    bestValue = -VALUE_INFINITE;
    ss->currentMove = threatMove = (ss+1)->excludedMove = bestMove = MOVE_NONE;
    ss->ply = (ss-1)->ply + 1;
    ss->futilityMoveCount = 0;
    (ss+1)->skipNullMove = false; (ss+1)->reduction = DEPTH_ZERO;
    (ss+2)->killers[0] = (ss+2)->killers[1] = MOVE_NONE;

    // Used to send selDepth info to GUI
    if (PvNode && thisThread->maxPly < ss->ply)
        thisThread->maxPly = ss->ply;

    if (!RootNode)
    {
        // Step 2. Check for aborted search and immediate draw
        if (Signals.stop || pos.is_draw() || ss->ply > MAX_PLY)
            return DrawValue[pos.side_to_move()];

        // Step 3. Mate distance pruning. Even if we mate at the next move our score
        // would be at best mate_in(ss->ply+1), but if alpha is already bigger because
        // a shorter mate was found upward in the tree then there is no need to search
        // further, we will never beat current alpha. Same logic but with reversed signs
        // applies also in the opposite condition of being mated instead of giving mate,
        // in this case return a fail-high score.
        alpha = std::max(mated_in(ss->ply), alpha);
        beta = std::min(mate_in(ss->ply+1), beta);
        if (alpha >= beta)
            return alpha;
    }

    // Step 4. Transposition table lookup
    // We don't want the score of a partial search to overwrite a previous full search
    // TT value, so we use a different position key in case of an excluded move.
    excludedMove = ss->excludedMove;
    posKey = excludedMove ? pos.exclusion_key() : pos.key();
    tte = TT.probe(posKey);
    ttMove = RootNode ? RootMoves[PVIdx].pv[0] : tte ? tte->move() : MOVE_NONE;
    ttValue = tte ? value_from_tt(tte->value(), ss->ply) : VALUE_NONE;

    // At PV nodes we check for exact scores, while at non-PV nodes we check for
    // a fail high/low. Biggest advantage at probing at PV nodes is to have a
    // smooth experience in analysis mode. We don't probe at Root nodes otherwise
    // we should also update RootMoveList to avoid bogus output.
    if (   !RootNode
        && tte
        && tte->depth() >= depth
        && ttValue != VALUE_NONE // Only in case of TT access race
        && (           PvNode ?  tte->bound() == BOUND_EXACT
            : ttValue >= beta ? (tte->bound() &  BOUND_LOWER)
                              : (tte->bound() &  BOUND_UPPER)))
    {
        TT.refresh(tte);
        ss->currentMove = ttMove; // Can be MOVE_NONE

        if (    ttValue >= beta
            &&  ttMove
            && !pos.is_capture_or_promotion(ttMove)
            &&  ttMove != ss->killers[0])
        {
            ss->killers[1] = ss->killers[0];
            ss->killers[0] = ttMove;
        }
        return ttValue;
    }

    // Step 5. Evaluate the position statically and update parent's gain statistics
    if (inCheck)
    {
        ss->staticEval = ss->evalMargin = eval = VALUE_NONE;
        goto moves_loop;
    }

    else if (tte)
    {
        // Never assume anything on values stored in TT
        if (  (ss->staticEval = eval = tte->eval_value()) == VALUE_NONE
            ||(ss->evalMargin = tte->eval_margin()) == VALUE_NONE)
            eval = ss->staticEval = evaluate(pos, ss->evalMargin);

        // Can ttValue be used as a better position evaluation?
        if (ttValue != VALUE_NONE)
            if (   ((tte->bound() & BOUND_LOWER) && ttValue > eval)
                || ((tte->bound() & BOUND_UPPER) && ttValue < eval))
                eval = ttValue;
    }
    else
    {
        eval = ss->staticEval = evaluate(pos, ss->evalMargin);
        TT.store(posKey, VALUE_NONE, BOUND_NONE, DEPTH_NONE, MOVE_NONE,
                 ss->staticEval, ss->evalMargin);
    }

    // Update gain for the parent non-capture move given the static position
    // evaluation before and after the move.
    if (   !pos.captured_piece_type()
        &&  ss->staticEval != VALUE_NONE
        && (ss-1)->staticEval != VALUE_NONE
        && (move = (ss-1)->currentMove) != MOVE_NULL
        &&  type_of(move) == NORMAL)
    {
        Square to = to_sq(move);
        Gains.update(pos.piece_on(to), to, -(ss-1)->staticEval - ss->staticEval);
    }

    // Step 6. Razoring (skipped when in check)
    if (   !PvNode
        &&  depth < 4 * ONE_PLY
        &&  eval + razor_margin(depth) < beta
        &&  ttMove == MOVE_NONE
        &&  abs(beta) < VALUE_MATE_IN_MAX_PLY
        && !pos.pawn_on_7th(pos.side_to_move()))
    {
        Value rbeta = beta - razor_margin(depth);
        Value v = qsearch<NonPV, false>(pos, ss, rbeta-1, rbeta, DEPTH_ZERO);
        if (v < rbeta)
            // Logically we should return (v + razor_margin(depth)), but
            // surprisingly this did slightly weaker in tests.
            return v;
    }

    // Step 7. Static null move pruning (skipped when in check)
    // We're betting that the opponent doesn't have a move that will reduce
    // the score by more than futility_margin(depth) if we do a null move.
    if (   !PvNode
        && !ss->skipNullMove
        &&  depth < 4 * ONE_PLY
        &&  eval - futility_margin(depth, (ss-1)->futilityMoveCount) >= beta
        &&  abs(beta) < VALUE_MATE_IN_MAX_PLY
        &&  abs(eval) < VALUE_KNOWN_WIN
        &&  pos.non_pawn_material(pos.side_to_move()))
        return eval - futility_margin(depth, (ss-1)->futilityMoveCount);

    // Step 8. Null move search with verification search (is omitted in PV nodes)
    if (   !PvNode
        && !ss->skipNullMove
        &&  depth >= 2 * ONE_PLY
        &&  eval >= beta
        &&  abs(beta) < VALUE_MATE_IN_MAX_PLY
        &&  pos.non_pawn_material(pos.side_to_move()))
    {
        ss->currentMove = MOVE_NULL;

        // Null move dynamic reduction based on depth
        Depth R = 3 * ONE_PLY + depth / 4;

        // Null move dynamic reduction based on value
        if (eval - PawnValueMg > beta)
            R += ONE_PLY;

        pos.do_null_move(st);
        (ss+1)->skipNullMove = true;
        nullValue = depth-R < ONE_PLY ? -qsearch<NonPV, false>(pos, ss+1, -beta, -alpha, DEPTH_ZERO)
                                      : - search<NonPV>(pos, ss+1, -beta, -alpha, depth-R, !cutNode);
        (ss+1)->skipNullMove = false;
        pos.undo_null_move();

        if (nullValue >= beta)
        {
            // Do not return unproven mate scores
            if (nullValue >= VALUE_MATE_IN_MAX_PLY)
                nullValue = beta;

            if (depth < 12 * ONE_PLY)
                return nullValue;

            // Do verification search at high depths
            ss->skipNullMove = true;
            Value v = search<NonPV>(pos, ss, alpha, beta, depth-R, false);
            ss->skipNullMove = false;

            if (v >= beta)
                return nullValue;
        }
        else
        {
            // The null move failed low, which means that we may be faced with
            // some kind of threat. If the previous move was reduced, check if
            // the move that refuted the null move was somehow connected to the
            // move which was reduced. If a connection is found, return a fail
            // low score (which will cause the reduced move to fail high in the
            // parent node, which will trigger a re-search with full depth).
            threatMove = (ss+1)->currentMove;

            if (   depth < 5 * ONE_PLY
                && (ss-1)->reduction
                && threatMove != MOVE_NONE
                && allows(pos, (ss-1)->currentMove, threatMove))
                return alpha;
        }
    }

    // Step 9. ProbCut (skipped when in check)
    // If we have a very good capture (i.e. SEE > seeValues[captured_piece_type])
    // and a reduced search returns a value much above beta, we can (almost) safely
    // prune the previous move.
    if (   !PvNode
        &&  depth >= 5 * ONE_PLY
        && !ss->skipNullMove
        &&  abs(beta) < VALUE_MATE_IN_MAX_PLY)
    {
        Value rbeta = beta + 200;
        Depth rdepth = depth - ONE_PLY - 3 * ONE_PLY;

        assert(rdepth >= ONE_PLY);
        assert((ss-1)->currentMove != MOVE_NONE);
        assert((ss-1)->currentMove != MOVE_NULL);

        MovePicker mp(pos, ttMove, History, pos.captured_piece_type());
        CheckInfo ci(pos);

        while ((move = mp.next_move<false>()) != MOVE_NONE)
            if (pos.pl_move_is_legal(move, ci.pinned))
            {
                ss->currentMove = move;
                pos.do_move(move, st, ci, pos.move_gives_check(move, ci));
                value = -search<NonPV>(pos, ss+1, -rbeta, -rbeta+1, rdepth, !cutNode);
                pos.undo_move(move);
                if (value >= rbeta)
                    return value;
            }
    }

    // Step 10. Internal iterative deepening (skipped when in check)
    if (   depth >= (PvNode ? 5 * ONE_PLY : 8 * ONE_PLY)
        && ttMove == MOVE_NONE
        && (PvNode || ss->staticEval + Value(256) >= beta))
    {
        Depth d = depth - 2 * ONE_PLY - (PvNode ? DEPTH_ZERO : depth / 4);

        ss->skipNullMove = true;
        search<PvNode ? PV : NonPV>(pos, ss, alpha, beta, d, true);
        ss->skipNullMove = false;

        tte = TT.probe(posKey);
        ttMove = tte ? tte->move() : MOVE_NONE;
    }

moves_loop: // When in check and at SpNode search starts from here

    Square prevMoveSq = to_sq((ss-1)->currentMove);
    Move countermoves[] = { Countermoves[pos.piece_on(prevMoveSq)][prevMoveSq].first,
                            Countermoves[pos.piece_on(prevMoveSq)][prevMoveSq].second };

    MovePicker mp(pos, ttMove, depth, History, countermoves, ss);
    CheckInfo ci(pos);
    value = bestValue; // Workaround a bogus 'uninitialized' warning under gcc
    improving =   ss->staticEval >= (ss-2)->staticEval
               || ss->staticEval == VALUE_NONE
               ||(ss-2)->staticEval == VALUE_NONE;

    singularExtensionNode =   !RootNode
                           && !SpNode
                           &&  depth >= (PvNode ? 6 * ONE_PLY : 8 * ONE_PLY)
                           &&  ttMove != MOVE_NONE
                           && !excludedMove // Recursive singular search is not allowed
                           && (tte->bound() & BOUND_LOWER)
                           &&  tte->depth() >= depth - 3 * ONE_PLY;

    // Step 11. Loop through moves
    // Loop through all pseudo-legal moves until no moves remain or a beta cutoff occurs
    while ((move = mp.next_move<SpNode>()) != MOVE_NONE)
    {
      assert(is_ok(move));

      if (move == excludedMove)
          continue;

      // At root obey the "searchmoves" option and skip moves not listed in Root
      // Move List, as a consequence any illegal move is also skipped. In MultiPV
      // mode we also skip PV moves which have been already searched.
      if (RootNode && !std::count(RootMoves.begin() + PVIdx, RootMoves.end(), move))
          continue;

      if (SpNode)
      {
          // Shared counter cannot be decremented later if move turns out to be illegal
          if (!pos.pl_move_is_legal(move, ci.pinned))
              continue;

          moveCount = ++splitPoint->moveCount;
          splitPoint->mutex.unlock();
      }
      else
          moveCount++;

      if (RootNode)
      {
          Signals.firstRootMove = (moveCount == 1);

          if (thisThread == Threads.main() && Time::now() - SearchTime > 3000)
              sync_cout << "info depth " << depth / ONE_PLY
                        << " currmove " << move_to_uci(move, pos.is_chess960())
                        << " currmovenumber " << moveCount + PVIdx << sync_endl;
      }

      ext = DEPTH_ZERO;
      captureOrPromotion = pos.is_capture_or_promotion(move);
      givesCheck = pos.move_gives_check(move, ci);
      dangerous =   givesCheck
                 || pos.is_passed_pawn_push(move)
                 || type_of(move) == CASTLE;

      // Step 12. Extend checks and, in PV nodes, also dangerous moves
      if (PvNode && dangerous)
          ext = ONE_PLY;

      else if (givesCheck && pos.see_sign(move) >= 0)
          ext = ONE_PLY / 2;

      // Singular extension search. If all moves but one fail low on a search of
      // (alpha-s, beta-s), and just one fails high on (alpha, beta), then that move
      // is singular and should be extended. To verify this we do a reduced search
      // on all the other moves but the ttMove, if result is lower than ttValue minus
      // a margin then we extend ttMove.
      if (    singularExtensionNode
          &&  move == ttMove
          && !ext
          &&  pos.pl_move_is_legal(move, ci.pinned)
          &&  abs(ttValue) < VALUE_KNOWN_WIN)
      {
          assert(ttValue != VALUE_NONE);

          Value rBeta = ttValue - int(depth);
          ss->excludedMove = move;
          ss->skipNullMove = true;
          value = search<NonPV>(pos, ss, rBeta - 1, rBeta, depth / 2, cutNode);
          ss->skipNullMove = false;
          ss->excludedMove = MOVE_NONE;

          if (value < rBeta)
              ext = ONE_PLY;
      }

      // Update current move (this must be done after singular extension search)
      newDepth = depth - ONE_PLY + ext;

      // Step 13. Futility pruning (is omitted in PV nodes)
      if (   !PvNode
          && !captureOrPromotion
          && !inCheck
          && !dangerous
       /* &&  move != ttMove Already implicit in the next condition */
          &&  bestValue > VALUE_MATED_IN_MAX_PLY)
      {
          // Move count based pruning
          if (   depth < 16 * ONE_PLY
              && moveCount >= FutilityMoveCounts[improving][depth]
              && (!threatMove || !refutes(pos, move, threatMove)))
          {
              if (SpNode)
                  splitPoint->mutex.lock();

              continue;
          }

          // Value based pruning
          // We illogically ignore reduction condition depth >= 3*ONE_PLY for predicted depth,
          // but fixing this made program slightly weaker.
          Depth predictedDepth = newDepth - reduction<PvNode>(improving, depth, moveCount);
          futilityValue =  ss->staticEval + ss->evalMargin + futility_margin(predictedDepth, moveCount)
                         + Gains[pos.piece_moved(move)][to_sq(move)];

          if (futilityValue < beta)
          {
              bestValue = std::max(bestValue, futilityValue);

              if (SpNode)
              {
                  splitPoint->mutex.lock();
                  if (bestValue > splitPoint->bestValue)
                      splitPoint->bestValue = bestValue;
              }
              continue;
          }

          // Prune moves with negative SEE at low depths
          if (   predictedDepth < 4 * ONE_PLY
              && pos.see_sign(move) < 0)
          {
              if (SpNode)
                  splitPoint->mutex.lock();

              continue;
          }

          // We have not pruned the move that will be searched, but remember how
          // far in the move list we are to be more aggressive in the child node.
          ss->futilityMoveCount = moveCount;
      }
      else
          ss->futilityMoveCount = 0;

      // Check for legality only before to do the move
      if (!RootNode && !SpNode && !pos.pl_move_is_legal(move, ci.pinned))
      {
          moveCount--;
          continue;
      }

      pvMove = PvNode && moveCount == 1;
      ss->currentMove = move;
      if (!SpNode && !captureOrPromotion && quietCount < 64)
          quietsSearched[quietCount++] = move;

      // Step 14. Make the move
      pos.do_move(move, st, ci, givesCheck);

      // Step 15. Reduced depth search (LMR). If the move fails high will be
      // re-searched at full depth.
      if (    depth > 3 * ONE_PLY
          && !pvMove
          && !captureOrPromotion
          && !dangerous
          &&  move != ttMove
          &&  move != ss->killers[0]
          &&  move != ss->killers[1])
      {
          ss->reduction = reduction<PvNode>(improving, depth, moveCount);

          if (!PvNode && cutNode)
              ss->reduction += ONE_PLY;

          if (move == countermoves[0] || move == countermoves[1])
              ss->reduction = std::max(DEPTH_ZERO, ss->reduction-ONE_PLY);

          Depth d = std::max(newDepth - ss->reduction, ONE_PLY);
          if (SpNode)
              alpha = splitPoint->alpha;

          value = -search<NonPV>(pos, ss+1, -(alpha+1), -alpha, d, true);

          doFullDepthSearch = (value > alpha && ss->reduction != DEPTH_ZERO);
          ss->reduction = DEPTH_ZERO;
      }
      else
          doFullDepthSearch = !pvMove;

      // Step 16. Full depth search, when LMR is skipped or fails high
      if (doFullDepthSearch)
      {
          if (SpNode)
              alpha = splitPoint->alpha;

          value = newDepth < ONE_PLY ?
                          givesCheck ? -qsearch<NonPV,  true>(pos, ss+1, -(alpha+1), -alpha, DEPTH_ZERO)
                                     : -qsearch<NonPV, false>(pos, ss+1, -(alpha+1), -alpha, DEPTH_ZERO)
                                     : - search<NonPV>(pos, ss+1, -(alpha+1), -alpha, newDepth, !cutNode);
      }

      // Only for PV nodes do a full PV search on the first move or after a fail
      // high, in the latter case search only if value < beta, otherwise let the
      // parent node to fail low with value <= alpha and to try another move.
      if (PvNode && (pvMove || (value > alpha && (RootNode || value < beta))))
          value = newDepth < ONE_PLY ?
                          givesCheck ? -qsearch<PV,  true>(pos, ss+1, -beta, -alpha, DEPTH_ZERO)
                                     : -qsearch<PV, false>(pos, ss+1, -beta, -alpha, DEPTH_ZERO)
                                     : - search<PV>(pos, ss+1, -beta, -alpha, newDepth, false);
      // Step 17. Undo move
      pos.undo_move(move);

      assert(value > -VALUE_INFINITE && value < VALUE_INFINITE);

      // Step 18. Check for new best move
      if (SpNode)
      {
          splitPoint->mutex.lock();
          bestValue = splitPoint->bestValue;
          alpha = splitPoint->alpha;
      }

      // Finished searching the move. If Signals.stop is true, the search
      // was aborted because the user interrupted the search or because we
      // ran out of time. In this case, the return value of the search cannot
      // be trusted, and we don't update the best move and/or PV.
      if (Signals.stop || thisThread->cutoff_occurred())
          return value; // To avoid returning VALUE_INFINITE

      if (RootNode)
      {
          RootMove& rm = *std::find(RootMoves.begin(), RootMoves.end(), move);

          // PV move or new best move ?
          if (pvMove || value > alpha)
          {
              rm.score = value;
              rm.extract_pv_from_tt(pos);

              // We record how often the best move has been changed in each
              // iteration. This information is used for time management: When
              // the best move changes frequently, we allocate some more time.
              if (!pvMove)
                  BestMoveChanges++;
          }
          else
              // All other moves but the PV are set to the lowest value, this
              // is not a problem when sorting becuase sort is stable and move
              // position in the list is preserved, just the PV is pushed up.
              rm.score = -VALUE_INFINITE;
      }

      if (value > bestValue)
      {
          bestValue = SpNode ? splitPoint->bestValue = value : value;

          if (value > alpha)
          {
              bestMove = SpNode ? splitPoint->bestMove = move : move;

              if (PvNode && value < beta) // Update alpha! Always alpha < beta
                  alpha = SpNode ? splitPoint->alpha = value : value;
              else
              {
                  assert(value >= beta); // Fail high

                  if (SpNode)
                      splitPoint->cutoff = true;

                  break;
              }
          }
      }

      // Step 19. Check for splitting the search
      if (   !SpNode
          &&  depth >= Threads.minimumSplitDepth
          &&  Threads.available_slave(thisThread)
          &&  thisThread->splitPointsSize < MAX_SPLITPOINTS_PER_THREAD)
      {
          assert(bestValue < beta);

          thisThread->split<FakeSplit>(pos, ss, alpha, beta, &bestValue, &bestMove,
                                       depth, threatMove, moveCount, &mp, NT, cutNode);
          if (bestValue >= beta)
              break;
      }
    }

    if (SpNode)
        return bestValue;

    // Step 20. Check for mate and stalemate
    // All legal moves have been searched and if there are no legal moves, it
    // must be mate or stalemate. Note that we can have a false positive in
    // case of Signals.stop or thread.cutoff_occurred() are set, but this is
    // harmless because return value is discarded anyhow in the parent nodes.
    // If we are in a singular extension search then return a fail low score.
    // A split node has at least one move, the one tried before to be splitted.
    if (!moveCount)
        return  excludedMove ? alpha
              : inCheck ? mated_in(ss->ply) : DrawValue[pos.side_to_move()];

    // If we have pruned all the moves without searching return a fail-low score
    if (bestValue == -VALUE_INFINITE)
        bestValue = alpha;

    TT.store(posKey, value_to_tt(bestValue, ss->ply),
             bestValue >= beta  ? BOUND_LOWER :
             PvNode && bestMove ? BOUND_EXACT : BOUND_UPPER,
             depth, bestMove, ss->staticEval, ss->evalMargin);

    // Quiet best move: update killers, history and countermoves
    if (    bestValue >= beta
        && !pos.is_capture_or_promotion(bestMove)
        && !inCheck)
    {
        if (ss->killers[0] != bestMove)
        {
            ss->killers[1] = ss->killers[0];
            ss->killers[0] = bestMove;
        }

        // Increase history value of the cut-off move and decrease all the other
        // played non-capture moves.
        Value bonus = Value(int(depth) * int(depth));
        History.update(pos.piece_moved(bestMove), to_sq(bestMove), bonus);
        for (int i = 0; i < quietCount - 1; i++)
        {
            Move m = quietsSearched[i];
            History.update(pos.piece_moved(m), to_sq(m), -bonus);
        }

        if (is_ok((ss-1)->currentMove))
            Countermoves.update(pos.piece_on(prevMoveSq), prevMoveSq, bestMove);
    }

    assert(bestValue > -VALUE_INFINITE && bestValue < VALUE_INFINITE);

    return bestValue;
  }


  // qsearch() is the quiescence search function, which is called by the main
  // search function when the remaining depth is zero (or, to be more precise,
  // less than ONE_PLY).

  template <NodeType NT, bool InCheck>
  Value qsearch(Position& pos, Stack* ss, Value alpha, Value beta, Depth depth) {

    const bool PvNode = (NT == PV);

    assert(NT == PV || NT == NonPV);
    assert(InCheck == !!pos.checkers());
    assert(alpha >= -VALUE_INFINITE && alpha < beta && beta <= VALUE_INFINITE);
    assert(PvNode || (alpha == beta - 1));
    assert(depth <= DEPTH_ZERO);

    StateInfo st;
    const TTEntry* tte;
    Key posKey;
    Move ttMove, move, bestMove;
    Value bestValue, value, ttValue, futilityValue, futilityBase, oldAlpha;
    bool givesCheck, evasionPrunable;
    Depth ttDepth;

    // To flag BOUND_EXACT a node with eval above alpha and no available moves
    if (PvNode)
        oldAlpha = alpha;

    ss->currentMove = bestMove = MOVE_NONE;
    ss->ply = (ss-1)->ply + 1;

    // Check for an instant draw or maximum ply reached
    if (pos.is_draw() || ss->ply > MAX_PLY)
        return DrawValue[pos.side_to_move()];

    // Decide whether or not to include checks, this fixes also the type of
    // TT entry depth that we are going to use. Note that in qsearch we use
    // only two types of depth in TT: DEPTH_QS_CHECKS or DEPTH_QS_NO_CHECKS.
    ttDepth = InCheck || depth >= DEPTH_QS_CHECKS ? DEPTH_QS_CHECKS
                                                  : DEPTH_QS_NO_CHECKS;

    // Transposition table lookup
    posKey = pos.key();
    tte = TT.probe(posKey);
    ttMove = tte ? tte->move() : MOVE_NONE;
    ttValue = tte ? value_from_tt(tte->value(),ss->ply) : VALUE_NONE;

    if (   tte
        && tte->depth() >= ttDepth
        && ttValue != VALUE_NONE // Only in case of TT access race
        && (           PvNode ?  tte->bound() == BOUND_EXACT
            : ttValue >= beta ? (tte->bound() &  BOUND_LOWER)
                              : (tte->bound() &  BOUND_UPPER)))
    {
        ss->currentMove = ttMove; // Can be MOVE_NONE
        return ttValue;
    }

    // Evaluate the position statically
    if (InCheck)
    {
        ss->staticEval = ss->evalMargin = VALUE_NONE;
        bestValue = futilityBase = -VALUE_INFINITE;
    }
    else
    {
        if (tte)
        {
            // Never assume anything on values stored in TT
            if (  (ss->staticEval = bestValue = tte->eval_value()) == VALUE_NONE
                ||(ss->evalMargin = tte->eval_margin()) == VALUE_NONE)
                ss->staticEval = bestValue = evaluate(pos, ss->evalMargin);
        }
        else
            ss->staticEval = bestValue = evaluate(pos, ss->evalMargin);

        // Stand pat. Return immediately if static value is at least beta
        if (bestValue >= beta)
        {
            if (!tte)
                TT.store(pos.key(), value_to_tt(bestValue, ss->ply), BOUND_LOWER,
                         DEPTH_NONE, MOVE_NONE, ss->staticEval, ss->evalMargin);

            return bestValue;
        }

        if (PvNode && bestValue > alpha)
            alpha = bestValue;

        futilityBase = ss->staticEval + ss->evalMargin + Value(128);
    }

    // Initialize a MovePicker object for the current position, and prepare
    // to search the moves. Because the depth is <= 0 here, only captures,
    // queen promotions and checks (only if depth >= DEPTH_QS_CHECKS) will
    // be generated.
    MovePicker mp(pos, ttMove, depth, History, to_sq((ss-1)->currentMove));
    CheckInfo ci(pos);

    // Loop through the moves until no moves remain or a beta cutoff occurs
    while ((move = mp.next_move<false>()) != MOVE_NONE)
    {
      assert(is_ok(move));

      givesCheck = pos.move_gives_check(move, ci);

      // Futility pruning
      if (   !PvNode
          && !InCheck
          && !givesCheck
          &&  move != ttMove
          &&  type_of(move) != PROMOTION
          &&  futilityBase > -VALUE_KNOWN_WIN
          && !pos.is_passed_pawn_push(move))
      {
          futilityValue =  futilityBase
                         + PieceValue[EG][pos.piece_on(to_sq(move))]
                         + (type_of(move) == ENPASSANT ? PawnValueEg : VALUE_ZERO);

          if (futilityValue < beta)
          {
              bestValue = std::max(bestValue, futilityValue);
              continue;
          }

          // Prune moves with negative or equal SEE and also moves with positive
          // SEE where capturing piece loses a tempo and SEE < beta - futilityBase.
          if (   futilityBase < beta
              && pos.see(move, beta - futilityBase) <= 0)
          {
              bestValue = std::max(bestValue, futilityBase);
              continue;
          }
      }

      // Detect non-capture evasions that are candidate to be pruned
      evasionPrunable =    InCheck
                       &&  bestValue > VALUE_MATED_IN_MAX_PLY
                       && !pos.is_capture(move)
                       && !pos.can_castle(pos.side_to_move());

      // Don't search moves with negative SEE values
      if (   !PvNode
          && (!InCheck || evasionPrunable)
          &&  move != ttMove
          &&  type_of(move) != PROMOTION
          &&  pos.see_sign(move) < 0)
          continue;

      // Don't search useless checks
      if (   !PvNode
          && !InCheck
          &&  givesCheck
          &&  move != ttMove
          && !pos.is_capture_or_promotion(move)
          &&  ss->staticEval + PawnValueMg / 4 < beta
          && !check_is_dangerous(pos, move, futilityBase, beta))
          continue;

      // Check for legality only before to do the move
      if (!pos.pl_move_is_legal(move, ci.pinned))
          continue;

      ss->currentMove = move;

      // Make and search the move
      pos.do_move(move, st, ci, givesCheck);
      value = givesCheck ? -qsearch<NT,  true>(pos, ss+1, -beta, -alpha, depth - ONE_PLY)
                         : -qsearch<NT, false>(pos, ss+1, -beta, -alpha, depth - ONE_PLY);
      pos.undo_move(move);

      assert(value > -VALUE_INFINITE && value < VALUE_INFINITE);

      // Check for new best move
      if (value > bestValue)
      {
          bestValue = value;

          if (value > alpha)
          {
              if (PvNode && value < beta) // Update alpha here! Always alpha < beta
              {
                  alpha = value;
                  bestMove = move;
              }
              else // Fail high
              {
                  TT.store(posKey, value_to_tt(value, ss->ply), BOUND_LOWER,
                           ttDepth, move, ss->staticEval, ss->evalMargin);

                  return value;
              }
          }
       }
    }

    // All legal moves have been searched. A special case: If we're in check
    // and no legal moves were found, it is checkmate.
    if (InCheck && bestValue == -VALUE_INFINITE)
        return mated_in(ss->ply); // Plies to mate from the root

    TT.store(posKey, value_to_tt(bestValue, ss->ply),
             PvNode && bestValue > oldAlpha ? BOUND_EXACT : BOUND_UPPER,
             ttDepth, bestMove, ss->staticEval, ss->evalMargin);

    assert(bestValue > -VALUE_INFINITE && bestValue < VALUE_INFINITE);

    return bestValue;
  }


  // value_to_tt() adjusts a mate score from "plies to mate from the root" to
  // "plies to mate from the current position". Non-mate scores are unchanged.
  // The function is called before storing a value to the transposition table.

  Value value_to_tt(Value v, int ply) {

    assert(v != VALUE_NONE);

    return  v >= VALUE_MATE_IN_MAX_PLY  ? v + ply
          : v <= VALUE_MATED_IN_MAX_PLY ? v - ply : v;
  }


  // value_from_tt() is the inverse of value_to_tt(): It adjusts a mate score
  // from the transposition table (where refers to the plies to mate/be mated
  // from current position) to "plies to mate/be mated from the root".

  Value value_from_tt(Value v, int ply) {

    return  v == VALUE_NONE             ? VALUE_NONE
          : v >= VALUE_MATE_IN_MAX_PLY  ? v - ply
          : v <= VALUE_MATED_IN_MAX_PLY ? v + ply : v;
  }


  // check_is_dangerous() tests if a checking move can be pruned in qsearch()

  bool check_is_dangerous(const Position& pos, Move move, Value futilityBase, Value beta)
  {
    Piece pc = pos.piece_moved(move);
    Square from = from_sq(move);
    Square to = to_sq(move);
    Color them = ~pos.side_to_move();
    Square ksq = pos.king_square(them);
    Bitboard enemies = pos.pieces(them);
    Bitboard kingAtt = pos.attacks_from<KING>(ksq);
    Bitboard occ = pos.pieces() ^ from ^ ksq;
    Bitboard oldAtt = pos.attacks_from(pc, from, occ);
    Bitboard newAtt = pos.attacks_from(pc, to, occ);

    // Checks which give opponent's king at most one escape square are dangerous
    if (!more_than_one(kingAtt & ~(enemies | newAtt | to)))
        return true;

    // Queen contact check is very dangerous
    if (type_of(pc) == QUEEN && (kingAtt & to))
        return true;

    // Creating new double threats with checks is dangerous
    Bitboard b = (enemies ^ ksq) & newAtt & ~oldAtt;
    while (b)
    {
        // Note that here we generate illegal "double move"!
        if (futilityBase + PieceValue[EG][pos.piece_on(pop_lsb(&b))] >= beta)
            return true;
    }

    return false;
  }


  // allows() tests whether the 'first' move at previous ply somehow makes the
  // 'second' move possible, for instance if the moving piece is the same in
  // both moves. Normally the second move is the threat (the best move returned
  // from a null search that fails low).

  bool allows(const Position& pos, Move first, Move second) {

    assert(is_ok(first));
    assert(is_ok(second));
    assert(color_of(pos.piece_on(from_sq(second))) == ~pos.side_to_move());
    assert(color_of(pos.piece_on(to_sq(first))) == ~pos.side_to_move());

    Square m1from = from_sq(first);
    Square m2from = from_sq(second);
    Square m1to = to_sq(first);
    Square m2to = to_sq(second);

    // The piece is the same or second's destination was vacated by the first move
    if (m1to == m2from || m2to == m1from)
        return true;

    // Second one moves through the square vacated by first one
    if (between_bb(m2from, m2to) & m1from)
      return true;

    // Second's destination is defended by the first move's piece
    Bitboard m1att = pos.attacks_from(pos.piece_on(m1to), m1to, pos.pieces() ^ m2from);
    if (m1att & m2to)
        return true;

    // Second move gives a discovered check through the first's checking piece
    if (m1att & pos.king_square(pos.side_to_move()))
    {
        assert(between_bb(m1to, pos.king_square(pos.side_to_move())) & m2from);
        return true;
    }

    return false;
  }


  // refutes() tests whether a 'first' move is able to defend against a 'second'
  // opponent's move. In this case will not be pruned. Normally the second move
  // is the threat (the best move returned from a null search that fails low).

  bool refutes(const Position& pos, Move first, Move second) {

    assert(is_ok(first));
    assert(is_ok(second));

    Square m1from = from_sq(first);
    Square m2from = from_sq(second);
    Square m1to = to_sq(first);
    Square m2to = to_sq(second);

    // Don't prune moves of the threatened piece
    if (m1from == m2to)
        return true;

    // If the threatened piece has value less than or equal to the value of the
    // threat piece, don't prune moves which defend it.
    if (    pos.is_capture(second)
        && (   PieceValue[MG][pos.piece_on(m2from)] >= PieceValue[MG][pos.piece_on(m2to)]
            || type_of(pos.piece_on(m2from)) == KING))
    {
        // Update occupancy as if the piece and the threat are moving
        Bitboard occ = pos.pieces() ^ m1from ^ m1to ^ m2from;
        Piece pc = pos.piece_on(m1from);

        // The moved piece attacks the square 'tto' ?
        if (pos.attacks_from(pc, m1to, occ) & m2to)
            return true;

        // Scan for possible X-ray attackers behind the moved piece
        Bitboard xray =  (attacks_bb<  ROOK>(m2to, occ) & pos.pieces(color_of(pc), QUEEN, ROOK))
                       | (attacks_bb<BISHOP>(m2to, occ) & pos.pieces(color_of(pc), QUEEN, BISHOP));

        // Verify attackers are triggered by our move and not already existing
        if (unlikely(xray) && (xray & ~pos.attacks_from<QUEEN>(m2to)))
            return true;
    }

    // Don't prune safe moves which block the threat path
    if ((between_bb(m2from, m2to) & m1to) && pos.see_sign(first) >= 0)
        return true;

    return false;
  }


  // When playing with strength handicap choose best move among the MultiPV set
  // using a statistical rule dependent on 'level'. Idea by Heinz van Saanen.

  Move Skill::pick_move() {

    static RKISS rk;

    // PRNG sequence should be not deterministic
    for (int i = Time::now() % 50; i > 0; i--)
        rk.rand<unsigned>();

    // RootMoves are already sorted by score in descending order
    int variance = std::min(RootMoves[0].score - RootMoves[PVSize - 1].score, PawnValueMg);
    int weakness = 120 - 2 * level;
    int max_s = -VALUE_INFINITE;
    best = MOVE_NONE;

    // Choose best move. For each move score we add two terms both dependent on
    // weakness, one deterministic and bigger for weaker moves, and one random,
    // then we choose the move with the resulting highest score.
    for (size_t i = 0; i < PVSize; i++)
    {
        int s = RootMoves[i].score;

        // Don't allow crazy blunders even at very low skills
        if (i > 0 && RootMoves[i-1].score > s + 2 * PawnValueMg)
            break;

        // This is our magic formula
        s += (  weakness * int(RootMoves[0].score - s)
              + variance * (rk.rand<unsigned>() % weakness)) / 128;

        if (s > max_s)
        {
            max_s = s;
            best = RootMoves[i].pv[0];
        }
    }
    return best;
  }


  // uci_pv() formats PV information according to UCI protocol. UCI requires
  // to send all the PV lines also if are still to be searched and so refer to
  // the previous search score.

  string uci_pv(const Position& pos, int depth, Value alpha, Value beta) {

    std::stringstream s;
    Time::point elapsed = Time::now() - SearchTime + 1;
    size_t uciPVSize = std::min((size_t)Options["MultiPV"], RootMoves.size());
    int selDepth = 0;

    for (size_t i = 0; i < Threads.size(); i++)
        if (Threads[i]->maxPly > selDepth)
            selDepth = Threads[i]->maxPly;

    for (size_t i = 0; i < uciPVSize; i++)
    {
        bool updated = (i <= PVIdx);

        if (depth == 1 && !updated)
            continue;

        int d   = updated ? depth : depth - 1;
        Value v = updated ? RootMoves[i].score : RootMoves[i].prevScore;

        if (s.rdbuf()->in_avail()) // Not at first line
            s << "\n";

        s << "info depth " << d
          << " seldepth "  << selDepth
          << " score "     << (i == PVIdx ? score_to_uci(v, alpha, beta) : score_to_uci(v))
          << " nodes "     << pos.nodes_searched()
          << " nps "       << pos.nodes_searched() * 1000 / elapsed
          << " time "      << elapsed
          << " multipv "   << i + 1
          << " pv";

        for (size_t j = 0; RootMoves[i].pv[j] != MOVE_NONE; j++)
            s <<  " " << move_to_uci(RootMoves[i].pv[j], pos.is_chess960());
    }

    return s.str();
  }

} // namespace


/// RootMove::extract_pv_from_tt() builds a PV by adding moves from the TT table.
/// We consider also failing high nodes and not only BOUND_EXACT nodes so to
/// allow to always have a ponder move even when we fail high at root, and a
/// long PV to print that is important for position analysis.

void RootMove::extract_pv_from_tt(Position& pos) {

  StateInfo state[MAX_PLY_PLUS_6], *st = state;
  const TTEntry* tte;
  int ply = 0;
  Move m = pv[0];

  pv.clear();

  do {
      pv.push_back(m);

      assert(MoveList<LEGAL>(pos).contains(pv[ply]));

      pos.do_move(pv[ply++], *st++);
      tte = TT.probe(pos.key());

  } while (   tte
           && pos.is_pseudo_legal(m = tte->move()) // Local copy, TT could change
           && pos.pl_move_is_legal(m, pos.pinned_pieces())
           && ply < MAX_PLY
           && (!pos.is_draw() || ply < 2));

  pv.push_back(MOVE_NONE); // Must be zero-terminating

  while (ply) pos.undo_move(pv[--ply]);
}


/// RootMove::insert_pv_in_tt() is called at the end of a search iteration, and
/// inserts the PV back into the TT. This makes sure the old PV moves are searched
/// first, even if the old TT entries have been overwritten.

void RootMove::insert_pv_in_tt(Position& pos) {

  StateInfo state[MAX_PLY_PLUS_6], *st = state;
  const TTEntry* tte;
  int ply = 0;

  do {
      tte = TT.probe(pos.key());

      if (!tte || tte->move() != pv[ply]) // Don't overwrite correct entries
          TT.store(pos.key(), VALUE_NONE, BOUND_NONE, DEPTH_NONE, pv[ply], VALUE_NONE, VALUE_NONE);

      assert(MoveList<LEGAL>(pos).contains(pv[ply]));

      pos.do_move(pv[ply++], *st++);

  } while (pv[ply] != MOVE_NONE);

  while (ply) pos.undo_move(pv[--ply]);
}


/// Thread::idle_loop() is where the thread is parked when it has no work to do

void Thread::idle_loop() {

  // Pointer 'this_sp' is not null only if we are called from split(), and not
  // at the thread creation. So it means we are the split point's master.
  SplitPoint* this_sp = splitPointsSize ? activeSplitPoint : NULL;

  assert(!this_sp || (this_sp->masterThread == this && searching));

  while (true)
  {
      // If we are not searching, wait for a condition to be signaled instead of
      // wasting CPU time polling for work.
      while ((!searching && Threads.sleepWhileIdle) || exit)
      {
          if (exit)
          {
              assert(!this_sp);
              return;
          }

          // Grab the lock to avoid races with Thread::notify_one()
          mutex.lock();

          // If we are master and all slaves have finished then exit idle_loop
          if (this_sp && !this_sp->slavesMask)
          {
              mutex.unlock();
              break;
          }

          // Do sleep after retesting sleep conditions under lock protection, in
          // particular we need to avoid a deadlock in case a master thread has,
          // in the meanwhile, allocated us and sent the notify_one() call before
          // we had the chance to grab the lock.
          if (!searching && !exit)
              sleepCondition.wait(mutex);

          mutex.unlock();
      }

      // If this thread has been assigned work, launch a search
      if (searching)
      {
          assert(!exit);

          Threads.mutex.lock();

          assert(searching);
          assert(activeSplitPoint);
          SplitPoint* sp = activeSplitPoint;

          Threads.mutex.unlock();

          Stack stack[MAX_PLY_PLUS_6], *ss = stack+2; // To allow referencing (ss-2)
          Position pos(*sp->pos, this);

          std::memcpy(ss-2, sp->ss-2, 5 * sizeof(Stack));
          ss->splitPoint = sp;

          sp->mutex.lock();

          assert(activePosition == NULL);

          activePosition = &pos;

          switch (sp->nodeType) {
          case Root:
              search<SplitPointRoot>(pos, ss, sp->alpha, sp->beta, sp->depth, sp->cutNode);
              break;
          case PV:
              search<SplitPointPV>(pos, ss, sp->alpha, sp->beta, sp->depth, sp->cutNode);
              break;
          case NonPV:
              search<SplitPointNonPV>(pos, ss, sp->alpha, sp->beta, sp->depth, sp->cutNode);
              break;
          default:
              assert(false);
          }

          assert(searching);

          searching = false;
          activePosition = NULL;
          sp->slavesMask &= ~(1ULL << idx);
          sp->nodes += pos.nodes_searched();

          // Wake up master thread so to allow it to return from the idle loop
          // in case we are the last slave of the split point.
          if (    Threads.sleepWhileIdle
              &&  this != sp->masterThread
              && !sp->slavesMask)
          {
              assert(!sp->masterThread->searching);
              sp->masterThread->notify_one();
          }

          // After releasing the lock we cannot access anymore any SplitPoint
          // related data in a safe way becuase it could have been released under
          // our feet by the sp master. Also accessing other Thread objects is
          // unsafe because if we are exiting there is a chance are already freed.
          sp->mutex.unlock();
      }

      // If this thread is the master of a split point and all slaves have finished
      // their work at this split point, return from the idle loop.
      if (this_sp && !this_sp->slavesMask)
      {
          this_sp->mutex.lock();
          bool finished = !this_sp->slavesMask; // Retest under lock protection
          this_sp->mutex.unlock();
          if (finished)
              return;
      }
  }
}


/// check_time() is called by the timer thread when the timer triggers. It is
/// used to print debug info and, more important, to detect when we are out of
/// available time and so stop the search.

void check_time() {

  static Time::point lastInfoTime = Time::now();
  int64_t nodes = 0; // Workaround silly 'uninitialized' gcc warning

  if (Time::now() - lastInfoTime >= 1000)
  {
      lastInfoTime = Time::now();
      dbg_print();
  }

  if (Limits.ponder)
      return;

  if (Limits.nodes)
  {
      Threads.mutex.lock();

      nodes = RootPos.nodes_searched();

      // Loop across all split points and sum accumulated SplitPoint nodes plus
      // all the currently active positions nodes.
      for (size_t i = 0; i < Threads.size(); i++)
          for (int j = 0; j < Threads[i]->splitPointsSize; j++)
          {
              SplitPoint& sp = Threads[i]->splitPoints[j];

              sp.mutex.lock();

              nodes += sp.nodes;
              Bitboard sm = sp.slavesMask;
              while (sm)
              {
                  Position* pos = Threads[pop_lsb(&sm)]->activePosition;
                  if (pos)
                      nodes += pos->nodes_searched();
              }

              sp.mutex.unlock();
          }

      Threads.mutex.unlock();
  }

  Time::point elapsed = Time::now() - SearchTime;
  bool stillAtFirstMove =    Signals.firstRootMove
                         && !Signals.failedLowAtRoot
                         &&  elapsed > TimeMgr.available_time();

  bool noMoreTime =   elapsed > TimeMgr.maximum_time() - 2 * TimerResolution
                   || stillAtFirstMove;

  if (   (Limits.use_time_management() && noMoreTime)
      || (Limits.movetime && elapsed >= Limits.movetime)
      || (Limits.nodes && nodes >= Limits.nodes))
      Signals.stop = true;
}<|MERGE_RESOLUTION|>--- conflicted
+++ resolved
@@ -142,13 +142,8 @@
       Reductions[1][0][hd][mc] = Reductions[1][1][hd][mc];
       Reductions[0][0][hd][mc] = Reductions[0][1][hd][mc];
 
-<<<<<<< HEAD
-      if (Reductions[0][0][hd][mc] >= ONE_PLY)
-          Reductions[0][0][hd][mc] += ONE_PLY / 2;
-=======
       if (Reductions[0][0][hd][mc] > 2 * ONE_PLY)
           Reductions[0][0][hd][mc] += ONE_PLY;
->>>>>>> 5e331f96
   }
 
   // Init futility margins array
